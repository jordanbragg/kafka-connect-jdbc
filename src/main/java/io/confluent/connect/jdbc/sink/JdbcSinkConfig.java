/*
 * Copyright 2016 Confluent Inc.
 *
 * Licensed under the Apache License, Version 2.0 (the "License");
 * you may not use this file except in compliance with the License.
 * You may obtain a copy of the License at
 *
 * http://www.apache.org/licenses/LICENSE-2.0
 *
 * Unless required by applicable law or agreed to in writing, software
 * distributed under the License is distributed on an "AS IS" BASIS,
 * WITHOUT WARRANTIES OR CONDITIONS OF ANY KIND, either express or implied.
 * See the License for the specific language governing permissions and
 * limitations under the License.
 */

package io.confluent.connect.jdbc.sink;

import java.time.ZoneId;
import java.util.ArrayList;
import java.util.Arrays;
import java.util.Collections;
import java.util.HashSet;
import java.util.List;
import java.util.Map;
import java.util.Set;
import java.util.TimeZone;

import io.confluent.connect.jdbc.source.JdbcSourceConnectorConfig;
import io.confluent.connect.jdbc.util.DatabaseDialectRecommender;
import io.confluent.connect.jdbc.util.StringUtils;
import io.confluent.connect.jdbc.util.TimeZoneValidator;

import org.apache.kafka.common.config.AbstractConfig;
import org.apache.kafka.common.config.ConfigDef;
import org.apache.kafka.common.config.ConfigException;
import org.apache.kafka.common.config.types.Password;

public class JdbcSinkConfig extends AbstractConfig {

  public enum InsertMode {
    INSERT,
    UPSERT,
    UPDATE;

  }

  public enum PrimaryKeyMode {
    NONE,
    KAFKA,
    RECORD_KEY,
    RECORD_VALUE;
  }

  public static final List<String> DEFAULT_KAFKA_PK_NAMES = Collections.unmodifiableList(
      Arrays.asList(
          "__connect_topic",
          "__connect_partition",
          "__connect_offset"
      )
  );

  public static final String CONNECTION_URL = JdbcSourceConnectorConfig.CONNECTION_URL_CONFIG;
  private static final String CONNECTION_URL_DOC = "JDBC connection URL.";
  private static final String CONNECTION_URL_DISPLAY = "JDBC URL";

  public static final String CONNECTION_USER = JdbcSourceConnectorConfig.CONNECTION_USER_CONFIG;
  private static final String CONNECTION_USER_DOC = "JDBC connection user.";
  private static final String CONNECTION_USER_DISPLAY = "JDBC User";

  public static final String CONNECTION_PASSWORD =
      JdbcSourceConnectorConfig.CONNECTION_PASSWORD_CONFIG;
  private static final String CONNECTION_PASSWORD_DOC = "JDBC connection password.";
  private static final String CONNECTION_PASSWORD_DISPLAY = "JDBC Password";

  public static final String TABLE_NAME_FORMAT = "table.name.format";
  private static final String TABLE_NAME_FORMAT_DEFAULT = "${topic}";
  private static final String TABLE_NAME_FORMAT_DOC =
      "A format string for the destination table name, which may contain '${topic}' as a "
      + "placeholder for the originating topic name.\n"
      + "For example, ``kafka_${topic}`` for the topic 'orders' will map to the table name "
      + "'kafka_orders'.";
  private static final String TABLE_NAME_FORMAT_DISPLAY = "Table Name Format";

  public static final String MAX_RETRIES = "max.retries";
  private static final int MAX_RETRIES_DEFAULT = 10;
  private static final String MAX_RETRIES_DOC =
      "The maximum number of times to retry on errors before failing the task.";
  private static final String MAX_RETRIES_DISPLAY = "Maximum Retries";

  public static final String RETRY_BACKOFF_MS = "retry.backoff.ms";
  private static final int RETRY_BACKOFF_MS_DEFAULT = 3000;
  private static final String RETRY_BACKOFF_MS_DOC =
      "The time in milliseconds to wait following an error before a retry attempt is made.";
  private static final String RETRY_BACKOFF_MS_DISPLAY = "Retry Backoff (millis)";

  public static final String BATCH_SIZE = "batch.size";
  private static final int BATCH_SIZE_DEFAULT = 3000;
  private static final String BATCH_SIZE_DOC =
      "Specifies how many records to attempt to batch together for insertion into the destination"
      + " table, when possible.";
  private static final String BATCH_SIZE_DISPLAY = "Batch Size";

  public static final String AUTO_CREATE = "auto.create";
  private static final String AUTO_CREATE_DEFAULT = "false";
  private static final String AUTO_CREATE_DOC =
      "Whether to automatically create the destination table based on record schema if it is "
      + "found to be missing by issuing ``CREATE``.";
  private static final String AUTO_CREATE_DISPLAY = "Auto-Create";

  public static final String AUTO_EVOLVE = "auto.evolve";
  private static final String AUTO_EVOLVE_DEFAULT = "false";
  private static final String AUTO_EVOLVE_DOC =
      "Whether to automatically add columns in the table schema when found to be missing relative "
      + "to the record schema by issuing ``ALTER``.";
  private static final String AUTO_EVOLVE_DISPLAY = "Auto-Evolve";

  public static final String INSERT_MODE = "insert.mode";
  private static final String INSERT_MODE_DEFAULT = "insert";
  private static final String INSERT_MODE_DOC =
      "The insertion mode to use. Supported modes are:\n"
      + "``insert``\n"
      + "    Use standard SQL ``INSERT`` statements.\n"
      + "``upsert``\n"
      + "    Use the appropriate upsert semantics for the target database if it is supported by "
      + "the connector, e.g. ``INSERT OR IGNORE``.\n"
      + "``update``\n"
      + "    Use the appropriate update semantics for the target database if it is supported by "
      + "the connector, e.g. ``UPDATE``.";
  private static final String INSERT_MODE_DISPLAY = "Insert Mode";

  public static final String PK_FIELDS = "pk.fields";
  private static final String PK_FIELDS_DEFAULT = "";
  private static final String PK_FIELDS_DOC =
      "List of comma-separated primary key field names. The runtime interpretation of this config"
      + " depends on the ``pk.mode``:\n"
      + "``none``\n"
      + "    Ignored as no fields are used as primary key in this mode.\n"
      + "``kafka``\n"
      + "    Must be a trio representing the Kafka coordinates, defaults to ``"
      + StringUtils.join(DEFAULT_KAFKA_PK_NAMES, ",") + "`` if empty.\n"
      + "``record_key``\n"
      + "    If empty, all fields from the key struct will be used, otherwise used to extract the"
      + " desired fields - for primitive key only a single field name must be configured.\n"
      + "``record_value``\n"
      + "    If empty, all fields from the value struct will be used, otherwise used to extract "
      + "the desired fields.";
  private static final String PK_FIELDS_DISPLAY = "Primary Key Fields";

  public static final String PK_MODE = "pk.mode";
  private static final String PK_MODE_DEFAULT = "none";
  private static final String PK_MODE_DOC =
      "The primary key mode, also refer to ``" + PK_FIELDS + "`` documentation for interplay. "
      + "Supported modes are:\n"
      + "``none``\n"
      + "    No keys utilized.\n"
      + "``kafka``\n"
      + "    Kafka coordinates are used as the PK.\n"
      + "``record_key``\n"
      + "    Field(s) from the record key are used, which may be a primitive or a struct.\n"
      + "``record_value``\n"
      + "    Field(s) from the record value are used, which must be a struct.";
  private static final String PK_MODE_DISPLAY = "Primary Key Mode";

  public static final String FIELDS_WHITELIST = "fields.whitelist";
  private static final String FIELDS_WHITELIST_DEFAULT = "";
  private static final String FIELDS_WHITELIST_DOC =
      "List of comma-separated record value field names. If empty, all fields from the record "
      + "value are utilized, otherwise used to filter to the desired fields.\n"
      + "Note that ``" + PK_FIELDS + "`` is applied independently in the context of which field"
      + "(s) form the primary key columns in the destination database,"
      + " while this configuration is applicable for the other columns.";
  private static final String FIELDS_WHITELIST_DISPLAY = "Fields Whitelist";

  private static final ConfigDef.Range NON_NEGATIVE_INT_VALIDATOR = ConfigDef.Range.atLeast(0);

  private static final String CONNECTION_GROUP = "Connection";
  private static final String WRITES_GROUP = "Writes";
  private static final String DATAMAPPING_GROUP = "Data Mapping";
  private static final String DDL_GROUP = "DDL Support";
  private static final String RETRIES_GROUP = "Retries";

  public static final String DIALECT_NAME_CONFIG = "dialect.name";
  private static final String DIALECT_NAME_DISPLAY = "Database Dialect";
  public static final String DIALECT_NAME_DEFAULT = "";
  private static final String DIALECT_NAME_DOC =
      "The name of the database dialect that should be used for this connector. By default this "
      + "is empty, and the connector automatically determines the dialect based upon the "
      + "JDBC connection URL. Use this if you want to override that behavior and use a "
      + "specific dialect. All properly-packaged dialects in the JDBC connector plugin "
      + "can be used.";

<<<<<<< HEAD
  public static final String DELETE_ENABLED = "delete.enabled";
  private static final String DELETE_ENABLED_DEFAULT = "false";
  private static final String DELETE_ENABLED_DOC = "Whether to treat ``null`` record values "
           + "as deletes. Requires ``pk.mode`` to be ``record_key``.";
  private static final String DELETE_ENABLED_DISPLAY = "Enable deletes";
=======
  public static final String DB_TIMEZONE_CONFIG = "db.timezone";
  public static final String DB_TIMEZONE_DEFAULT = "UTC";
  private static final String DB_TIMEZONE_CONFIG_DOC =
      "Name of the JDBC timezone that should be used in the connector when "
      + "inserting time-based values. Defaults to UTC.";
  private static final String DB_TIMEZONE_CONFIG_DISPLAY = "DB Time Zone";
>>>>>>> ef7afbd5

  public static final ConfigDef CONFIG_DEF = new ConfigDef()
        // Connection
        .define(
            CONNECTION_URL,
            ConfigDef.Type.STRING,
            ConfigDef.NO_DEFAULT_VALUE,
            ConfigDef.Importance.HIGH,
            CONNECTION_URL_DOC,
            CONNECTION_GROUP,
            1,
            ConfigDef.Width.LONG,
            CONNECTION_URL_DISPLAY
        )
        .define(
            CONNECTION_USER,
            ConfigDef.Type.STRING,
            null,
            ConfigDef.Importance.HIGH,
            CONNECTION_USER_DOC,
            CONNECTION_GROUP,
            2,
            ConfigDef.Width.MEDIUM,
            CONNECTION_USER_DISPLAY
        )
        .define(
            CONNECTION_PASSWORD,
            ConfigDef.Type.PASSWORD,
            null,
            ConfigDef.Importance.HIGH,
            CONNECTION_PASSWORD_DOC,
            CONNECTION_GROUP,
            3,
            ConfigDef.Width.MEDIUM,
            CONNECTION_PASSWORD_DISPLAY
        )
        .define(
            DIALECT_NAME_CONFIG,
            ConfigDef.Type.STRING,
            DIALECT_NAME_DEFAULT,
            DatabaseDialectRecommender.INSTANCE,
            ConfigDef.Importance.LOW,
            DIALECT_NAME_DOC,
            CONNECTION_GROUP,
            4,
            ConfigDef.Width.LONG,
            DIALECT_NAME_DISPLAY,
            DatabaseDialectRecommender.INSTANCE
        )
        // Writes
        .define(
            INSERT_MODE,
            ConfigDef.Type.STRING,
            INSERT_MODE_DEFAULT,
            EnumValidator.in(InsertMode.values()),
            ConfigDef.Importance.HIGH,
            INSERT_MODE_DOC,
            WRITES_GROUP,
            1,
            ConfigDef.Width.MEDIUM,
            INSERT_MODE_DISPLAY
        )
        .define(
            BATCH_SIZE,
            ConfigDef.Type.INT,
            BATCH_SIZE_DEFAULT,
            NON_NEGATIVE_INT_VALIDATOR,
            ConfigDef.Importance.MEDIUM,
            BATCH_SIZE_DOC, WRITES_GROUP,
            2,
            ConfigDef.Width.SHORT,
            BATCH_SIZE_DISPLAY
        )
        // Data Mapping
        .define(
            TABLE_NAME_FORMAT,
            ConfigDef.Type.STRING,
            TABLE_NAME_FORMAT_DEFAULT,
            ConfigDef.Importance.MEDIUM,
            TABLE_NAME_FORMAT_DOC,
            DATAMAPPING_GROUP,
            1,
            ConfigDef.Width.LONG,
            TABLE_NAME_FORMAT_DISPLAY
        )
        .define(
            PK_MODE,
            ConfigDef.Type.STRING,
            PK_MODE_DEFAULT,
            EnumValidator.in(PrimaryKeyMode.values()),
            ConfigDef.Importance.HIGH,
            PK_MODE_DOC,
            DATAMAPPING_GROUP,
            2,
            ConfigDef.Width.MEDIUM,
            PK_MODE_DISPLAY
        )
        .define(
            PK_FIELDS,
            ConfigDef.Type.LIST,
            PK_FIELDS_DEFAULT,
            ConfigDef.Importance.MEDIUM,
            PK_FIELDS_DOC,
            DATAMAPPING_GROUP,
            3,
            ConfigDef.Width.LONG, PK_FIELDS_DISPLAY
        )
        .define(
            FIELDS_WHITELIST,
            ConfigDef.Type.LIST,
            FIELDS_WHITELIST_DEFAULT,
            ConfigDef.Importance.MEDIUM,
            FIELDS_WHITELIST_DOC,
            DATAMAPPING_GROUP,
            4,
            ConfigDef.Width.LONG,
            FIELDS_WHITELIST_DISPLAY
        ).define(
          DB_TIMEZONE_CONFIG,
          ConfigDef.Type.STRING,
          DB_TIMEZONE_DEFAULT,
          TimeZoneValidator.INSTANCE,
          ConfigDef.Importance.MEDIUM,
          DB_TIMEZONE_CONFIG_DOC,
          DATAMAPPING_GROUP,
          5,
          ConfigDef.Width.MEDIUM,
          DB_TIMEZONE_CONFIG_DISPLAY
        )
        // DDL
        .define(
            AUTO_CREATE,
            ConfigDef.Type.BOOLEAN,
            AUTO_CREATE_DEFAULT,
            ConfigDef.Importance.MEDIUM,
            AUTO_CREATE_DOC, DDL_GROUP,
            1,
            ConfigDef.Width.SHORT,
            AUTO_CREATE_DISPLAY
        )
        .define(
            AUTO_EVOLVE,
            ConfigDef.Type.BOOLEAN,
            AUTO_EVOLVE_DEFAULT,
            ConfigDef.Importance.MEDIUM,
            AUTO_EVOLVE_DOC, DDL_GROUP,
            2,
            ConfigDef.Width.SHORT,
            AUTO_EVOLVE_DISPLAY
        )
        // Retries
        .define(
            MAX_RETRIES,
            ConfigDef.Type.INT,
            MAX_RETRIES_DEFAULT,
            NON_NEGATIVE_INT_VALIDATOR,
            ConfigDef.Importance.MEDIUM,
            MAX_RETRIES_DOC,
            RETRIES_GROUP,
            1,
            ConfigDef.Width.SHORT,
            MAX_RETRIES_DISPLAY
        )
        .define(
            RETRY_BACKOFF_MS,
            ConfigDef.Type.INT,
            RETRY_BACKOFF_MS_DEFAULT,
            NON_NEGATIVE_INT_VALIDATOR,
            ConfigDef.Importance.MEDIUM,
            RETRY_BACKOFF_MS_DOC,
            RETRIES_GROUP,
            2,
            ConfigDef.Width.SHORT,
            RETRY_BACKOFF_MS_DISPLAY
        )
        .define(DELETE_ENABLED,
            ConfigDef.Type.BOOLEAN,
            DELETE_ENABLED_DEFAULT,
            ConfigDef.Importance.MEDIUM,
            DELETE_ENABLED_DOC,
            WRITES_GROUP,
            3,
            ConfigDef.Width.SHORT,
            DELETE_ENABLED_DISPLAY
        );

  public final String connectionUrl;
  public final String connectionUser;
  public final String connectionPassword;
  public final String tableNameFormat;
  public final int batchSize;
  public final int maxRetries;
  public final int retryBackoffMs;
  public final boolean autoCreate;
  public final boolean autoEvolve;
  public final InsertMode insertMode;
  public final PrimaryKeyMode pkMode;
  public final List<String> pkFields;
  public final Set<String> fieldsWhitelist;
  public final String dialectName;
<<<<<<< HEAD
  public final boolean deleteEnabled;
=======
  public final TimeZone timeZone;
>>>>>>> ef7afbd5

  public JdbcSinkConfig(Map<?, ?> props) {
    super(CONFIG_DEF, props);
    connectionUrl = getString(CONNECTION_URL);
    connectionUser = getString(CONNECTION_USER);
    connectionPassword = getPasswordValue(CONNECTION_PASSWORD);
    tableNameFormat = getString(TABLE_NAME_FORMAT).trim();
    batchSize = getInt(BATCH_SIZE);
    maxRetries = getInt(MAX_RETRIES);
    retryBackoffMs = getInt(RETRY_BACKOFF_MS);
    autoCreate = getBoolean(AUTO_CREATE);
    autoEvolve = getBoolean(AUTO_EVOLVE);
    insertMode = InsertMode.valueOf(getString(INSERT_MODE).toUpperCase());
    pkMode = PrimaryKeyMode.valueOf(getString(PK_MODE).toUpperCase());
    pkFields = getList(PK_FIELDS);
    dialectName = getString(DIALECT_NAME_CONFIG);
    fieldsWhitelist = new HashSet<>(getList(FIELDS_WHITELIST));
<<<<<<< HEAD
    deleteEnabled = getBoolean(DELETE_ENABLED);
=======
    String dbTimeZone = getString(DB_TIMEZONE_CONFIG);
    timeZone = TimeZone.getTimeZone(ZoneId.of(dbTimeZone));
>>>>>>> ef7afbd5
  }

  private String getPasswordValue(String key) {
    Password password = getPassword(key);
    if (password != null) {
      return password.value();
    }
    return null;
  }

  private static class EnumValidator implements ConfigDef.Validator {
    private final List<String> canonicalValues;
    private final Set<String> validValues;

    private EnumValidator(List<String> canonicalValues, Set<String> validValues) {
      this.canonicalValues = canonicalValues;
      this.validValues = validValues;
    }

    public static <E> EnumValidator in(E[] enumerators) {
      final List<String> canonicalValues = new ArrayList<>(enumerators.length);
      final Set<String> validValues = new HashSet<>(enumerators.length * 2);
      for (E e : enumerators) {
        canonicalValues.add(e.toString().toLowerCase());
        validValues.add(e.toString().toUpperCase());
        validValues.add(e.toString().toLowerCase());
      }
      return new EnumValidator(canonicalValues, validValues);
    }

    @Override
    public void ensureValid(String key, Object value) {
      if (!validValues.contains(value)) {
        throw new ConfigException(key, value, "Invalid enumerator");
      }
    }

    @Override
    public String toString() {
      return canonicalValues.toString();
    }
  }

  public static void main(String... args) {
    System.out.println(CONFIG_DEF.toEnrichedRst());
  }
}<|MERGE_RESOLUTION|>--- conflicted
+++ resolved
@@ -190,20 +190,17 @@
       + "specific dialect. All properly-packaged dialects in the JDBC connector plugin "
       + "can be used.";
 
-<<<<<<< HEAD
+  public static final String DB_TIMEZONE_CONFIG = "db.timezone";
+  public static final String DB_TIMEZONE_DEFAULT = "UTC";
+  private static final String DB_TIMEZONE_CONFIG_DOC =
   public static final String DELETE_ENABLED = "delete.enabled";
   private static final String DELETE_ENABLED_DEFAULT = "false";
   private static final String DELETE_ENABLED_DOC = "Whether to treat ``null`` record values "
            + "as deletes. Requires ``pk.mode`` to be ``record_key``.";
-  private static final String DELETE_ENABLED_DISPLAY = "Enable deletes";
-=======
-  public static final String DB_TIMEZONE_CONFIG = "db.timezone";
-  public static final String DB_TIMEZONE_DEFAULT = "UTC";
-  private static final String DB_TIMEZONE_CONFIG_DOC =
+private static final String DELETE_ENABLED_DISPLAY = "Enable deletes";
       "Name of the JDBC timezone that should be used in the connector when "
       + "inserting time-based values. Defaults to UTC.";
   private static final String DB_TIMEZONE_CONFIG_DISPLAY = "DB Time Zone";
->>>>>>> ef7afbd5
 
   public static final ConfigDef CONFIG_DEF = new ConfigDef()
         // Connection
@@ -404,11 +401,8 @@
   public final List<String> pkFields;
   public final Set<String> fieldsWhitelist;
   public final String dialectName;
-<<<<<<< HEAD
+  public final TimeZone timeZone;
   public final boolean deleteEnabled;
-=======
-  public final TimeZone timeZone;
->>>>>>> ef7afbd5
 
   public JdbcSinkConfig(Map<?, ?> props) {
     super(CONFIG_DEF, props);
@@ -426,12 +420,9 @@
     pkFields = getList(PK_FIELDS);
     dialectName = getString(DIALECT_NAME_CONFIG);
     fieldsWhitelist = new HashSet<>(getList(FIELDS_WHITELIST));
-<<<<<<< HEAD
     deleteEnabled = getBoolean(DELETE_ENABLED);
-=======
     String dbTimeZone = getString(DB_TIMEZONE_CONFIG);
     timeZone = TimeZone.getTimeZone(ZoneId.of(dbTimeZone));
->>>>>>> ef7afbd5
   }
 
   private String getPasswordValue(String key) {
