/*
 * Copyright 2016 Confluent Inc.
 *
 * Licensed under the Apache License, Version 2.0 (the "License");
 * you may not use this file except in compliance with the License.
 * You may obtain a copy of the License at
 *
 * http://www.apache.org/licenses/LICENSE-2.0
 *
 * Unless required by applicable law or agreed to in writing, software
 * distributed under the License is distributed on an "AS IS" BASIS,
 * WITHOUT WARRANTIES OR CONDITIONS OF ANY KIND, either express or implied.
 * See the License for the specific language governing permissions and
 * limitations under the License.
 */

package io.confluent.connect.jdbc.sink;

import org.apache.kafka.connect.errors.ConnectException;
import org.apache.kafka.connect.sink.SinkRecord;
import org.slf4j.Logger;
import org.slf4j.LoggerFactory;

import java.sql.Connection;
import java.sql.PreparedStatement;
import java.sql.SQLException;
import java.sql.Statement;
import java.util.ArrayList;
import java.util.Collection;
import java.util.Collections;
import java.util.List;
import java.util.stream.Collectors;

import io.confluent.connect.jdbc.dialect.DatabaseDialect;
import io.confluent.connect.jdbc.dialect.DatabaseDialect.StatementBinder;
import io.confluent.connect.jdbc.sink.metadata.FieldsMetadata;
import io.confluent.connect.jdbc.sink.metadata.SchemaPair;
import io.confluent.connect.jdbc.util.ColumnId;
import io.confluent.connect.jdbc.util.TableId;

public class BufferedRecords {
  private static final Logger log = LoggerFactory.getLogger(BufferedRecords.class);

  private final TableId tableId;
  private final JdbcSinkConfig config;
  private final DatabaseDialect dbDialect;
  private final DbStructure dbStructure;
  private final Connection connection;

  private List<SinkRecord> records = new ArrayList<>();
  private SchemaPair currentSchemaPair;
  private FieldsMetadata fieldsMetadata;
  private PreparedStatement preparedStatement;
  private StatementBinder preparedStatementBinder;

  public BufferedRecords(
      JdbcSinkConfig config,
      TableId tableId,
      DatabaseDialect dbDialect,
      DbStructure dbStructure,
      Connection connection
  ) {
    this.tableId = tableId;
    this.config = config;
    this.dbDialect = dbDialect;
    this.dbStructure = dbStructure;
    this.connection = connection;
  }

  public List<SinkRecord> add(SinkRecord record) throws SQLException {
    final SchemaPair schemaPair = new SchemaPair(
        record.keySchema(),
        record.valueSchema()
    );

    if (currentSchemaPair == null) {
      currentSchemaPair = schemaPair;

      // re-initialize everything that depends on the record schema
      fieldsMetadata = FieldsMetadata.extract(
              tableId.tableName(),
              config.pkMode,
              config.pkFields,
              config.fieldsWhitelist,
              currentSchemaPair
      );

      String parameterizedRawSql;

      //Tombstone Record
      if (currentSchemaPair.valueSchema == null && config.deleteEnabled) {
        parameterizedRawSql = getDeleteSql();
      } else {
        dbStructure.createOrAmendIfNecessary(
                 config,
                 connection,
                 tableId,
                 fieldsMetadata
        );
        parameterizedRawSql = getInsertSql();
      }

      log.debug(
               "{} sql: {}",
               config.insertMode,
               parameterizedRawSql
      );
      close();
      preparedStatement = connection.prepareStatement(parameterizedRawSql);
      preparedStatementBinder = dbDialect.statementBinder(
               preparedStatement,
               config.pkMode,
               schemaPair,
               fieldsMetadata,
               config.insertMode,
               config.deleteEnabled
      );
    }

    final List<SinkRecord> flushed;
    if (currentSchemaPair.equals(schemaPair)) {
      // Continue with current batch state
      records.add(record);
      if (records.size() >= config.batchSize) {
        flushed = flush();
      } else {
        flushed = Collections.emptyList();
      }
    } else {
      // Each batch needs to have the same SchemaPair, so get the buffered records out, reset
      // state and re-attempt the add
      flushed = flush();
      currentSchemaPair = null;
      flushed.addAll(add(record));
    }
    return flushed;
  }

  public List<SinkRecord> flush() throws SQLException {
    if (records.isEmpty()) {
      log.debug("Records is empty");
      return new ArrayList<>();
    }
    for (SinkRecord record : records) {
      preparedStatementBinder.bindRecord(record);
    }
    int totalUpdateCount = 0;
    boolean successNoInfo = false;
    for (int updateCount : preparedStatement.executeBatch()) {
      log.info("Update Cnt {}", updateCount);
      if (updateCount == Statement.SUCCESS_NO_INFO) {
        successNoInfo = true;
        continue;
      }
      // In case multiple deletes passed, delete becomes idempotent
      if (currentSchemaPair.valueSchema == null
              && config.deleteEnabled
              && updateCount == 0) {
        updateCount = 1;
      }
      totalUpdateCount += updateCount;
    }
    if (totalUpdateCount != records.size() && !successNoInfo) {
<<<<<<< HEAD
      if (currentSchemaPair.valueSchema == null
              && config.deleteEnabled) {
        throw new ConnectException(String.format(
                "Delete count (%d) did not sum up to total number of records deleted (%d)",
                totalUpdateCount,
                records.size()
        ));
      } else {
        switch (config.insertMode) {
          case INSERT:
            throw new ConnectException(String.format(
                    "Update count (%d) did not sum up to total number of records inserted (%d)",
                    totalUpdateCount,
                    records.size()
            ));
          case UPSERT:
          case UPDATE:
            log.trace(
                    "{} records:{} resulting in in totalUpdateCount:{}",
                    config.insertMode,
                    records.size(),
                    totalUpdateCount
            );
            break;
          default:
            throw new ConnectException("Unknown insert mode: " + config.insertMode);
        }
=======
      switch (config.insertMode) {
        case INSERT:
          throw new ConnectException(String.format(
              "Update count (%d) did not sum up to total number of records inserted (%d)",
              totalUpdateCount,
              records.size()
          ));
        case UPSERT:
        case UPDATE:
          log.debug(
              "{} records:{} resulting in in totalUpdateCount:{}",
              config.insertMode,
              records.size(),
              totalUpdateCount
          );
          break;
        default:
          throw new ConnectException("Unknown insert mode: " + config.insertMode);
>>>>>>> ef7afbd5
      }
    }
    if (successNoInfo) {
      log.info(
          "{} records:{} , but no count of the number of rows it affected is available",
          config.insertMode,
          records.size()
      );
    }

    final List<SinkRecord> flushedRecords = records;
    records = new ArrayList<>();
    return flushedRecords;
  }

  public void close() throws SQLException {
    log.info("Closing BufferedRecords with preparedStatement: {}", preparedStatement);
    if (preparedStatement != null) {
      preparedStatement.close();
      preparedStatement = null;
    }
  }

  private String getInsertSql() {
    switch (config.insertMode) {
      case INSERT:
        return dbDialect.buildInsertStatement(
            tableId,
            asColumns(fieldsMetadata.keyFieldNames),
            asColumns(fieldsMetadata.nonKeyFieldNames)
        );
      case UPSERT:
        if (fieldsMetadata.keyFieldNames.isEmpty()) {
          throw new ConnectException(String.format(
              "Write to table '%s' in UPSERT mode requires key field names to be known, check the"
              + " primary key configuration",
              tableId
          ));
        }
        try {
          return dbDialect.buildUpsertQueryStatement(
              tableId,
              asColumns(fieldsMetadata.keyFieldNames),
              asColumns(fieldsMetadata.nonKeyFieldNames)
          );
        } catch (UnsupportedOperationException e) {
          throw new ConnectException(String.format(
              "Write to table '%s' in UPSERT mode is not supported with the %s dialect.",
              tableId,
              dbDialect.name()
          ));
        }
      case UPDATE:
        return dbDialect.buildUpdateStatement(
            tableId,
            asColumns(fieldsMetadata.keyFieldNames),
            asColumns(fieldsMetadata.nonKeyFieldNames)
        );
      default:
        throw new ConnectException("Invalid insert mode");
    }
  }

  private String getDeleteSql() {
    String sql = null;
    if (config.deleteEnabled) {
      switch (config.pkMode) {
        case NONE:
        case KAFKA:
        case RECORD_VALUE:
          throw new ConnectException("Deletes are only supported for pk.mode record_key");
        case RECORD_KEY:
          if (fieldsMetadata.keyFieldNames.isEmpty()) {
            throw new ConnectException("Require primary keys to support delete");
          }
          sql = dbDialect.getDelete(tableId, asColumns(fieldsMetadata.keyFieldNames));
          break;
        default:
          throw new ConnectException("Invalid pk.mode");
      }
    }
    return sql;
  }

  private Collection<ColumnId> asColumns(Collection<String> names) {
    return names.stream()
                .map(name -> new ColumnId(tableId, name))
                .collect(Collectors.toList());
  }
}<|MERGE_RESOLUTION|>--- conflicted
+++ resolved
@@ -79,11 +79,18 @@
       // re-initialize everything that depends on the record schema
       fieldsMetadata = FieldsMetadata.extract(
               tableId.tableName(),
-              config.pkMode,
-              config.pkFields,
-              config.fieldsWhitelist,
-              currentSchemaPair
-      );
+          config.pkMode,
+          config.pkFields,
+          config.fieldsWhitelist,
+          currentSchemaPair
+      );
+      dbStructure.createOrAmendIfNecessary(
+          config,
+          connection,
+          tableId,
+          fieldsMetadata
+      );
+      final String sql = getInsertSql();
 
       String parameterizedRawSql;
 
@@ -161,7 +168,6 @@
       totalUpdateCount += updateCount;
     }
     if (totalUpdateCount != records.size() && !successNoInfo) {
-<<<<<<< HEAD
       if (currentSchemaPair.valueSchema == null
               && config.deleteEnabled) {
         throw new ConnectException(String.format(
@@ -170,26 +176,6 @@
                 records.size()
         ));
       } else {
-        switch (config.insertMode) {
-          case INSERT:
-            throw new ConnectException(String.format(
-                    "Update count (%d) did not sum up to total number of records inserted (%d)",
-                    totalUpdateCount,
-                    records.size()
-            ));
-          case UPSERT:
-          case UPDATE:
-            log.trace(
-                    "{} records:{} resulting in in totalUpdateCount:{}",
-                    config.insertMode,
-                    records.size(),
-                    totalUpdateCount
-            );
-            break;
-          default:
-            throw new ConnectException("Unknown insert mode: " + config.insertMode);
-        }
-=======
       switch (config.insertMode) {
         case INSERT:
           throw new ConnectException(String.format(
@@ -208,7 +194,7 @@
           break;
         default:
           throw new ConnectException("Unknown insert mode: " + config.insertMode);
->>>>>>> ef7afbd5
+        }
       }
     }
     if (successNoInfo) {
